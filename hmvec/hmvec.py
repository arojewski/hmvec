--- conflicted
+++ resolved
@@ -149,24 +149,17 @@
         x = self.omz(z) - 1.
         d = 18.*np.pi**2. + 82.*x - 39. * x**2.
         return d
-<<<<<<< HEAD
     
-    def rvir(self,m,z):
-        if self.mdef == 'vir':
-=======
-
     def rvir(self,m,z,mdef=None):
 
         if mdef is None:
             mdef = self.mdef
 
         if mdef == 'vir':
->>>>>>> 8e6f0ed3
             return R_from_M(m,self.rho_critical_z(z),delta=self.deltav(z))
         elif mdef == 'mean':
             return R_from_M(m,self.rho_matter_z(z),delta=200.)
 
-<<<<<<< HEAD
     def Rdelta_critical(self,M,z,delta=200):
         rho = self.rho_critical_z(z)
         return R_from_M(M,rho,delta)
@@ -175,8 +168,6 @@
         rho = self.rho_matter_z(z)
         return R_from_M(M,rho,delta)
     
-=======
->>>>>>> 8e6f0ed3
     def R_of_m(self,ms):
         return R_from_M(ms,self.rho_matter_z(0),delta=1.) # note rhom0
 
@@ -291,12 +282,8 @@
 
     def add_battaglia_profile(self,name,family=None,param_override=None,
                               nxs=None,
-<<<<<<< HEAD
-                              xmax=None,ignore_existing=False,physical_truncate=False):
-=======
                               xmax=None,ignore_existing=False,vectorize_z=True,
-                              verbose=False):
->>>>>>> 8e6f0ed3
+                              verbose=False,physical_truncate=False):
         if not(ignore_existing): assert name not in self.uk_profiles.keys(), "Profile name already exists."
         assert name!='nfw', "Name nfw is reserved."
         if nxs is None: nxs = self.p['electron_density_profile_integral_numxs']
@@ -326,7 +313,6 @@
             delta_rhos1 = rhocritz*self.deltav(self.zs)
         elif self.mdef=='mean':
             delta_rhos1 = self.rho_matter_z(self.zs)*200.
-<<<<<<< HEAD
         cs = self.concentration()
         delta_rhos2 = 200.*self.rho_critical_z(self.zs)
         m200critz = mdelta_from_mdelta(self.ms,cs,delta_rhos1,delta_rhos2)
@@ -361,15 +347,6 @@
             rvirs = xouts*r200critz
         else:
             rvirs = self.rvir(self.ms[None,:],self.zs[:,None])
-=======
-        rvirs = self.rvir(self.ms[None,:],self.zs[:,None]) # Packed as [z,m]
-        cs = self.concentration()
-        delta_rhos2 = 200.*self.rho_critical_z(self.zs)
-        m200critz = mdelta_from_mdelta(self.ms,cs,delta_rhos1,delta_rhos2) # Packed as [z,m]
-        r200critz = R_from_M(
-            m200critz,self.rho_critical_z(self.zs)[:,None],delta=200.
-        ) # Packed as [z,m]
->>>>>>> 8e6f0ed3
 
         # Generate profiles
         """
@@ -380,13 +357,6 @@
         omb = self.p['ombh2'] / self.h**2.
         omm = self.om0
 
-<<<<<<< HEAD
-        rgs = r200critz/2.
-        cgs = rvirs/rgs
-        print(cgs.shape)
-        ks,ukouts = generic_profile_fft(rhofunc,cgs,rgs[...,None],self.zs,self.ks,xmax,nxs)
-        self.uk_profiles[name] = ukouts.copy()
-=======
         if vectorize_z:
             rhofunc = lambda x: rho_gas_generic_x(
                 x,
@@ -450,7 +420,6 @@
                 self.uk_profiles[name][zi, :] = ukouts[:]
 
 
->>>>>>> 8e6f0ed3
 
     def add_battaglia_pres_profile(self,name,family=None,param_override=None,
                               nxs=None,
@@ -2144,116 +2113,6 @@
             ints.append( np.trapz(integrand,ells) )
         return np.asarray(ints)
 
-<<<<<<< HEAD
-"""
-Mass function
-"""
-def R_from_M(M,rho,delta): return (3.*M/4./np.pi/delta/rho)**(1./3.)
-
-"""
-HOD functions from Matt Johnson and Moritz Munchmeyer (modified)
-"""
-    
-def Mstellar_halo(z,log10mhalo):
-    # Function to compute the stellar mass Mstellar from a halo mass mv at redshift z.
-    # z = list of redshifts
-    # log10mhalo = log of the halo mass
-    # FIXME: can the for loop be removed?
-    # FIXME: is the zero indexing safe?
-    
-    log10mstar = np.linspace(-18,18,4000)[None,:]
-    mh = Mhalo_stellar(z,log10mstar)
-    mstar = np.zeros((z.shape[0],log10mhalo.shape[-1]))
-    for i in range(z.size):
-        mstar[i] = np.interp(log10mhalo[0],mh[i],log10mstar[0])
-    return mstar
-
-def Mhalo_stellar_core(log10mstellar,a,Mstar00,Mstara,M1,M1a,beta0,beta_a,gamma0,gamma_a,delta0,delta_a):
-    log10M1 = M1 + M1a*(a-1)
-    log10Mstar0 = Mstar00 + Mstara*(a-1)
-    beta = beta0 + beta_a*(a-1)
-    gamma = gamma0 + gamma_a*(a-1)
-    delta = delta0 + delta_a*(a-1)
-    log10mstar = log10mstellar
-    log10mh = -0.5 + log10M1 + beta*(log10mstar-log10Mstar0) + 10**(delta*(log10mstar-log10Mstar0))/(1.+ 10**(-gamma*(log10mstar-log10Mstar0)))
-    return log10mh
-
-def Mhalo_stellar(z,log10mstellar):
-    # Function to compute halo mass as a function of the stellar mass. arxiv 1001.0015 Table 2
-    # z = list of redshifts
-    # log10mhalo = log of the halo mass
-    
-    output = np.zeros((z.size,log10mstellar.shape[-1]))
-    
-    a = 1./(1+z)
-    log10mstellar = log10mstellar + z*0
-    
-    Mstar00=10.72
-    Mstara=0.55
-    M1=12.35
-    M1a=0.28
-    beta0=0.44
-    beta_a=0.18
-    gamma0=1.56
-    gamma_a=2.51
-    delta0=0.57
-    delta_a=0.17
-    
-    sel1 = np.where(z.reshape(-1)<=0.8)
-    output[sel1] = Mhalo_stellar_core(log10mstellar[sel1],a[sel1],Mstar00,Mstara,M1,M1a,beta0,beta_a,gamma0,gamma_a,delta0,delta_a)
-    
-    Mstar00=11.09
-    Mstara=0.56
-    M1=12.27
-    M1a=-0.84
-    beta0=0.65
-    beta_a=0.31
-    gamma0=1.12
-    gamma_a=-0.53
-    delta0=0.56
-    delta_a=-0.12
-    
-    sel1 = np.where(z.reshape(-1)>0.8)
-    output[sel1] = Mhalo_stellar_core(log10mstellar[sel1],a[sel1],Mstar00,Mstara,M1,M1a,beta0,beta_a,gamma0,gamma_a,delta0,delta_a)
-    return output
-
-
-def avg_Nc(log10mhalo,z,log10mstellar_thresh,sig_log_mstellar):
-    """<Nc(m)>"""
-    log10mstar = Mstellar_halo(z,log10mhalo)
-    num = log10mstellar_thresh - log10mstar
-    denom = np.sqrt(2.) * sig_log_mstellar
-    return 0.5*(1. - erf(num/denom))
-
-
-def hod_default_mfunc(mthresh,Bamp,Bind): return (10.**(12.))*Bamp*10**((mthresh-12)*Bind)
-
-def avg_Ns(log10mhalo,z,log10mstellar_thresh,Nc=None,sig_log_mstellar=None,
-           alphasat=None,Bsat=None,betasat=None,Bcut=None,betacut=None,
-           Msat_override=None,Mcut_override=None):
-    mthresh = Mhalo_stellar(z,log10mstellar_thresh)
-    Msat = Msat_override if Msat_override is not None else hod_default_mfunc(mthresh,Bsat,betasat)
-    Mcut = Mcut_override if Mcut_override is not None else hod_default_mfunc(mthresh,Bcut,betacut)
-    Nc = avg_Nc(log10mhalo,z,log10mstellar_thresh,sig_log_mstellar=sig_log_mstellar) if Nc is None else Nc
-    masses = 10**log10mhalo
-    return Nc*((masses/Msat)**alphasat)*np.exp(-Mcut/(masses))    
-   
-
-def avg_NsNsm1(Nc,Ns,corr="max"):
-    if corr=='max':
-        ret = Ns**2./Nc
-        ret[np.isclose(Nc,0.)] = 0 #FIXME: is this kosher?
-        return ret
-    elif corr=='min':
-        return Ns**2.
-    
-def avg_NcNs(Nc,Ns,corr="max"):
-    if corr=='max':
-        return Ns
-    elif corr=='min':
-        return Ns*Nc
-=======
->>>>>>> 8e6f0ed3
 
 """
 Profiles
