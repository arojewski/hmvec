import numpy as np
from scipy.interpolate import interp2d,interp1d
from .params import default_params,kfsw20_params
import camb
from camb import model
import scipy.interpolate as si
import scipy.constants as constants

"""
This module will (eventually) abstract away the choice of boltzmann codes.
However, it does it stupidly by simply providing a common
stunted interface. It makes no guarantee that the same set
of parameters passed to the two engines will produce the same
results. It could be a test-bed for converging towards that.

"""

class Cosmology(object):

    def __init__(self,params=None,halofit=None,engine='camb'):
        assert engine in ['camb','class']
        if engine=='class': raise NotImplementedError

        self.p = dict(params) if params is not None else {}
        for param in default_params.keys():
            if param not in self.p.keys(): self.p[param] = default_params[param]

        # Cosmology
        self._init_cosmology(self.p,halofit)


    def sigma_crit(self,zlens,zsource):
        Gval = 4.517e-48 # Newton G in Mpc,seconds,Msun units
        cval = 9.716e-15 # speed of light in Mpc,second units
        Dd = self.angular_diameter_distance(zlens)
        Ds = self.angular_diameter_distance(zsource)
        Dds = np.asarray([self.results.angular_diameter_distance2(zl,zsource) for zl in zlens])
        return cval**2 * Ds / 4 / np.pi / Gval / Dd / Dds


    def P_mm_linear(self,zs,ks):
        pass

    def P_mm_nonlinear(self,ks,zs,halofit_version='mead'):
        pass

    def comoving_radial_distance(self,z):
        return self.results.comoving_radial_distance(z)

    def angular_diameter_distance(self,z):
        return self.results.angular_diameter_distance(z)

    def hubble_parameter(self,z):
        # H(z) in km/s/Mpc
        return self.results.hubble_parameter(z)

    def h_of_z(self,z):
        # H(z) in 1/Mpc
        return self.results.h_of_z(z)

    def _init_cosmology(self,params,halofit):
        try:
            theta = params['theta100']/100.
            H0 = None
            print("WARNING: Using theta100 parameterization. H0 ignored.")
        except:
            H0 = params['H0']
            theta = None
        try:
            omm = params['omm']
            h = params['H0']/100.
            params['omch2'] = omm*h**2-params['ombh2']
            print("WARNING: omm specified. Ignoring omch2.")
        except:
            pass
        self.pars = camb.set_params(ns=params['ns'],As=params['As'],H0=H0,
                                    cosmomc_theta=theta,ombh2=params['ombh2'],
                                    omch2=params['omch2'], mnu=params['mnu'],
                                    tau=params['tau'],nnu=params['nnu'],
                                    num_massive_neutrinos= params['num_massive_neutrinos'],
                                    w=params['w0'],wa=params['wa'],
                                    dark_energy_model='ppf',
                                    halofit_version=self.p['default_halofit'] if halofit is None else halofit,
                                    AccuracyBoost=2)
        self.results = camb.get_background(self.pars)
        self.params = params
        self.h = self.params['H0']/100.
        omh2 = self.params['omch2']+self.params['ombh2'] # FIXME: neutrinos
        self.om0 = omh2 / (self.params['H0']/100.)**2.
        try: self.as8 = self.params['as8']
        except: self.as8 = 1

    def _get_matter_power(self,zs,ks,nonlinear=False):
        PK = camb.get_matter_power_interpolator(self.pars, nonlinear=nonlinear,
                                                hubble_units=False,
                                                k_hunit=False, kmax=ks.max(),
                                                zmax=zs.max()+1.)
        # BB
        # save pk at z=1.
        zsx = 1.
        np.savetxt("/Users/boris/Work/CLASS-SZ/SO-SZ/class_sz_external_data_and_scripts/pk_hmvec.txt",
                    np.c_[ks,PK.P(zsx, ks)])

        return (self.as8**2.) * PK.P(zs, ks, grid=True)


    def rho_matter_z(self,z):
        return self.rho_critical_z(0.) * self.om0 \
            * (1+np.atleast_1d(z))**3. # in msolar / megaparsec3

    def omz(self,z):
        return self.rho_matter_z(z)/self.rho_critical_z(z)

    def rho_critical_z(self,z):
        Hz = self.hubble_parameter(z) * 3.241e-20 # SI # FIXME: constants need checking
        G = 6.67259e-11 # SI
        rho = 3.*(Hz**2.)/8./np.pi/G # SI
        return rho * 1.477543e37 # in msolar / megaparsec3

    def D_growth(self, a):
        # From Moritz Munchmeyer?

        _amin = 0.001    # minimum scale factor
        _amax = 1.0      # maximum scale factor
        _na = 512        # number of points in interpolation arrays
        atab = np.linspace(_amin,
                           _amax,
                           _na)
        ks = np.logspace(np.log10(1e-5),np.log10(1.),num=100)
        zs = a2z(atab)
        deltakz = self.results.get_redshift_evolution(ks, zs, ['delta_cdm']) #index: k,z,0
        D_camb = deltakz[0,:,0]/deltakz[0,0,0]
        _da_interp = interp1d(atab, D_camb, kind='linear')
        _da_interp_type = "camb"
        return _da_interp(a)/_da_interp(1.0)

    def P_lin(self,ks,zs,knorm = 1e-4,kmax = 0.1):
        """
        This function will provide the linear matter power spectrum used in calculation
        of sigma2. It is written as
        P_lin(k,z) = norm(z) * T(k)**2
        where T(k) is the Eisenstein, Hu, 1998 transfer function.
        Care has to be taken about interpreting this beyond LCDM.
        For example, the transfer function can be inaccurate for nuCDM and wCDM cosmologies.
        If this function is only used to model sigma2 -> N(M,z) -> halo model power spectra at small
        scales, and cosmological dependence is obtained through an accurate CAMB based P(k),
        one should be fine.
        """
        tk = self.Tk(ks,'eisenhu_osc')
        assert knorm<kmax
        PK = camb.get_matter_power_interpolator(self.pars, nonlinear=False,
                                                     hubble_units=False, k_hunit=False, kmax=kmax,
                                                     zmax=zs.max()+1.)
        pnorm = PK.P(zs, knorm,grid=True)
        tnorm = self.Tk(knorm,'eisenhu_osc') * knorm**(self.params['ns'])
        plin = (pnorm/tnorm) * tk**2. * ks**(self.params['ns'])
        return (self.as8**2.) *plin

    def P_lin_slow(self,ks,zs,kmax = 0.1):
        PK = camb.get_matter_power_interpolator(self.pars, nonlinear=False,
                                                     hubble_units=False, k_hunit=False, kmax=kmax,
                                                     zmax=zs.max()+1.)
        plin = PK.P(zs, ks,grid=True)
        return (self.as8**2.) * plin

    def Tk(self,ks,type ='eisenhu_osc'):
        """
        Pulled from cosmicpy https://github.com/cosmicpy/cosmicpy/blob/master/LICENSE.rst
        """

        k = ks/self.h
        self.tcmb = 2.726
        T_2_7_sqr = (self.tcmb/2.7)**2
        h2 = self.h**2
        w_m = self.params['omch2'] + self.params['ombh2']
        w_b = self.params['ombh2']

        self._k_eq = 7.46e-2*w_m/T_2_7_sqr / self.h     # Eq. (3) [h/Mpc]
        self._z_eq = 2.50e4*w_m/(T_2_7_sqr)**2          # Eq. (2)

        # z drag from Eq. (4)
        b1 = 0.313*pow(w_m, -0.419)*(1.0+0.607*pow(w_m, 0.674))
        b2 = 0.238*pow(w_m, 0.223)
        self._z_d = 1291.0*pow(w_m, 0.251)/(1.0+0.659*pow(w_m, 0.828)) * \
            (1.0 + b1*pow(w_b, b2))

        # Ratio of the baryon to photon momentum density at z_d  Eq. (5)
        self._R_d = 31.5 * w_b / (T_2_7_sqr)**2 * (1.e3/self._z_d)
        # Ratio of the baryon to photon momentum density at z_eq Eq. (5)
        self._R_eq = 31.5 * w_b / (T_2_7_sqr)**2 * (1.e3/self._z_eq)
        # Sound horizon at drag epoch in h^-1 Mpc Eq. (6)
        self.sh_d = 2.0/(3.0*self._k_eq) * np.sqrt(6.0/self._R_eq) * \
            np.log((np.sqrt(1.0 + self._R_d) + np.sqrt(self._R_eq + self._R_d)) /
                (1.0 + np.sqrt(self._R_eq)))
        # Eq. (7) but in [hMpc^{-1}]
        self._k_silk = 1.6 * pow(w_b, 0.52) * pow(w_m, 0.73) * \
            (1.0 + pow(10.4*w_m, -0.95)) / self.h

        Omega_m = self.om0
        fb = self.params['ombh2'] / (self.params['omch2']+self.params['ombh2']) # self.Omega_b / self.Omega_m
        fc = self.params['omch2'] / (self.params['omch2']+self.params['ombh2']) # self.params['ombh2'] #(self.Omega_m - self.Omega_b) / self.Omega_m
        alpha_gamma = 1.-0.328*np.log(431.*w_m)*w_b/w_m + \
            0.38*np.log(22.3*w_m)*(fb)**2
        gamma_eff = Omega_m*self.h * \
            (alpha_gamma + (1.-alpha_gamma)/(1.+(0.43*k*self.sh_d)**4))

        res = np.zeros_like(k)

        if(type == 'eisenhu'):

            q = k * pow(self.tcmb/2.7, 2)/gamma_eff

            # EH98 (29) #
            L = np.log(2.*np.exp(1.0) + 1.8*q)
            C = 14.2 + 731.0/(1.0 + 62.5*q)
            res = L/(L + C*q*q)

        elif(type == 'eisenhu_osc'):
            # Cold dark matter transfer function

            # EH98 (11, 12)
            a1 = pow(46.9*w_m, 0.670) * (1.0 + pow(32.1*w_m, -0.532))
            a2 = pow(12.0*w_m, 0.424) * (1.0 + pow(45.0*w_m, -0.582))
            alpha_c = pow(a1, -fb) * pow(a2, -fb**3)
            b1 = 0.944 / (1.0 + pow(458.0*w_m, -0.708))
            b2 = pow(0.395*w_m, -0.0266)
            beta_c = 1.0 + b1*(pow(fc, b2) - 1.0)
            beta_c = 1.0 / beta_c

            # EH98 (19). [k] = h/Mpc
            def T_tilde(k1, alpha, beta):
                # EH98 (10); [q] = 1 BUT [k] = h/Mpc
                q = k1 / (13.41 * self._k_eq)
                L = np.log(np.exp(1.0) + 1.8 * beta * q)
                C = 14.2 / alpha + 386.0 / (1.0 + 69.9 * pow(q, 1.08))
                T0 = L/(L + C*q*q)
                return T0

            # EH98 (17, 18)
            f = 1.0 / (1.0 + (k * self.sh_d / 5.4)**4)
            Tc = f * T_tilde(k, 1.0, beta_c) + \
                (1.0 - f) * T_tilde(k, alpha_c, beta_c)

            # Baryon transfer function
            # EH98 (19, 14, 21)
            y = (1.0 + self._z_eq) / (1.0 + self._z_d)
            x = np.sqrt(1.0 + y)
            G_EH98 = y * (-6.0 * x +
                          (2.0 + 3.0*y) * np.log((x + 1.0) / (x - 1.0)))
            alpha_b = 2.07 * self._k_eq * self.sh_d * \
                pow(1.0 + self._R_d, -0.75) * G_EH98

            beta_node = 8.41 * pow(w_m, 0.435)
            tilde_s = self.sh_d / pow(1.0 + (beta_node /
                                             (k * self.sh_d))**3, 1.0/3.0)

            beta_b = 0.5 + fb + (3.0 - 2.0 * fb) * np.sqrt((17.2 * w_m)**2 + 1.0)

            # [tilde_s] = Mpc/h
            Tb = (T_tilde(k, 1.0, 1.0) / (1.0 + (k * self.sh_d / 5.2)**2) +
                  alpha_b / (1.0 + (beta_b/(k * self.sh_d))**3) *
                  np.exp(-pow(k / self._k_silk, 1.4))) * np.sinc(k*tilde_s/np.pi)

            # Total transfer function
            res = fb * Tb + fc * Tc
        return res

    def lensing_window(self,ezs,zs,dndz=None):
        """
        Generates a lensing convergence window
        W(z).

        zs: If (nz,) with nz>2 and dndz is not None, then these are the points
        at which dndz is defined. If nz=2 and no dndz is provided, it is (zmin,zmax)
        for a top-hat window. If a single number, and no dndz is provided,
        it is a delta function source at zs.
        """
        zs = np.array(zs).reshape(-1)
        H0 = self.h_of_z(0.)
        H = self.h_of_z(ezs)
        chis = self.comoving_radial_distance(ezs)
        chistar = self.comoving_radial_distance(zs)
        if zs.size==1:
            assert dndz is None
            integrand = (chistar - chis)/chistar
            integral = integrand
            integral[ezs>zs] = 0
        else:
            nznorm = np.trapz(dndz,zs)
            dndz = dndz/nznorm
            # integrand has shape (num_z,num_zs) to be integrated over zs
            integrand = (chistar[None,:] - chis[:,None])/chistar[None,:] * dndz[None,:]
            for i in range(integrand.shape[0]): integrand[i][zs<ezs[i]] = 0 # FIXME: vectorize this
            integral = np.trapz(integrand,zs,axis=-1)

        return 1.5*self.om0*H0**2.*(1.+ezs)*chis/H * integral

    def C_kg(self,ells,zs,ks,Pgm,gzs,gdndz=None,lzs=None,ldndz=None,lwindow=None):
        gzs = np.array(gzs).reshape(-1)
        if lwindow is None: Wz1s = self.lensing_window(gzs,lzs,ldndz)
        else: Wz1s = lwindow
        chis = self.comoving_radial_distance(gzs)
        hzs = self.h_of_z(gzs) # 1/Mpc
        if gzs.size>1:
            nznorm = np.trapz(gdndz,gzs)
            Wz2s = gdndz/nznorm
        else:
            Wz2s = 1.
        return limber_integral(ells,zs,ks,Pgm,gzs,Wz1s,Wz2s,hzs,chis)

    def C_gg(self,ells,zs,ks,Pgg,gzs,gdndz=None,zmin=None,zmax=None):
        gzs = np.asarray(gzs)
        chis = self.comoving_radial_distance(gzs)
        hzs = self.h_of_z(gzs) # 1/Mpc
        if gzs.size>1:
            nznorm = np.trapz(gdndz,gzs)
            Wz1s = gdndz/nznorm
            Wz2s = gdndz/nznorm
            # Wz1s = Wz1s/Wz1s ##BB debug
            # Wz2s = Wz2s/Wz2s ##BB debug
        else:
            dchi = self.comoving_radial_distance(zmax) - self.comoving_radial_distance(zmin)
            Wz1s = 1.
            Wz2s = 1./dchi/hzs
        return limber_integral(ells,zs,ks,Pgg,gzs,Wz1s,Wz2s,hzs,chis)

    def C_kk(self,ells,zs,ks,Pmm,lzs1=None,ldndz1=None,lzs2=None,ldndz2=None,lwindow1=None,lwindow2=None):
        if lwindow1 is None: lwindow1 = self.lensing_window(zs,lzs1,ldndz1)
        if lwindow2 is None: lwindow2 = self.lensing_window(zs,lzs2,ldndz2)
        chis = self.comoving_radial_distance(zs)
        hzs = self.h_of_z(zs) # 1/Mpc
        return limber_integral(ells,zs,ks,Pmm,zs,lwindow1,lwindow2,hzs,chis)

    def C_gy(self,ells,zs,ks,Pgp,gzs,gdndz=None,zmin=None,zmax=None):
        gzs = np.asarray(gzs)
        chis = self.comoving_radial_distance(gzs)
        hzs = self.h_of_z(gzs) # 1/Mpc
        if gzs.size>1:
            nznorm = np.trapz(gdndz,gzs)
            Wz1s = dndz/nznorm
            Wz2s = gdndz/nznorm
        else:
            dchi = self.comoving_radial_distance(zmax) - self.comoving_radial_distance(zmin)
            Wz1s = 1.
            Wz2s = 1./dchi/hzs

        return limber_integral(ells,zs,ks,Ppy,gzs,1,Wz2s,hzs,chis)

    def C_ky(self,ells,zs,ks,Pym,lzs1=None,ldndz1=None,lzs2=None,ldndz2=None,lwindow1=None):
        if lwindow1 is None: lwindow1 = self.lensing_window(zs,lzs1,ldndz1)
        chis = self.comoving_radial_distance(zs)
        hzs = self.h_of_z(zs) # 1/Mpc
        return limber_integral(ells,zs,ks,Pym,zs,lwindow1,1,hzs,chis)

    def C_yy(self,ells,zs,ks,Ppp,dndz=None,zmin=None,zmax=None):
        chis = self.comoving_radial_distance(zs)
        hzs = self.h_of_z(zs) # 1/Mpc
        # Convert to y units
        #

        return limber_integral(ells,zs,ks,Ppp,zs,1,1,hzs,chis)

    def total_matter_power_spectrum(self,Pnn,Pne,Pee):
        omtoth2 = self.p['omch2'] + self.p['ombh2']
        fc = self.p['omch2']/omtoth2
        fb = self.p['ombh2']/omtoth2
        return fc**2.*Pnn + 2.*fc*fb*Pne + fb*fb*Pee

    def total_matter_galaxy_power_spectrum(self,Pgn,Pge):
        omtoth2 = self.p['omch2'] + self.p['ombh2']
        fc = self.p['omch2']/omtoth2
        fb = self.p['ombh2']/omtoth2
        return fc*Pgn + fb*Pge



def a2z(a): return (1.0/a)-1.0

def limber_integral(ells,zs,ks,Pzks,gzs,Wz1s,Wz2s,hzs,chis):
    """
    Get C(ell) = \int dz (H(z)/c) W1(z) W2(z) Pzks(z,k=ell/chi) / chis**2.
    ells: (nells,) multipoles looped over
    zs: redshifts (npzs,) corresponding to Pzks
    ks: comoving wavenumbers (nks,) corresponding to Pzks
    Pzks: (npzs,nks) power specrum
    gzs: (nzs,) corersponding to Wz1s, W2zs, Hzs and chis
    Wz1s: weight function (nzs,)
    Wz2s: weight function (nzs,)
    hzs: Hubble parameter (nzs,) in *1/Mpc* (e.g. camb.results.h_of_z(z))
    chis: comoving distances (nzs,)

    We interpolate P(z,k)
    """

    hzs = np.array(hzs).reshape(-1)
    Wz1s = np.array(Wz1s).reshape(-1)
    Wz2s = np.array(Wz2s).reshape(-1)
    chis = np.array(chis).reshape(-1)

    prefactor = hzs * Wz1s * Wz2s   / chis**2.
    prefactor = np.nan_to_num(prefactor) ## BB debug
    zevals = gzs
    if zs.size>1:
         f = interp2d(ks,zs,Pzks,bounds_error=True)
    else:
         f = interp1d(ks,Pzks[0],bounds_error=True)
    Cells = np.zeros(ells.shape)
    for i,ell in enumerate(ells):
<<<<<<< HEAD
        #kevals = ell/chis ## commented and replaced with below BB debug
        kevals = (ell+0.5)/chis # BB debug
=======
        kevals = (ell+0.5)/chis
>>>>>>> 0a65214c
        if zs.size>1:
            # hack suggested in https://stackoverflow.com/questions/47087109/evaluate-the-output-from-scipy-2d-interpolation-along-a-curve
            # to get around scipy.interpolate limitations
            #print('doing limber')
            interpolated = si.dfitpack.bispeu(f.tck[0], f.tck[1], f.tck[2], f.tck[3], f.tck[4], kevals, zevals)[0]
        else:
            interpolated = f(kevals)
        if zevals.size==1: Cells[i] = interpolated * prefactor
        else: Cells[i] = np.trapz(interpolated*prefactor,zevals)
    return Cells<|MERGE_RESOLUTION|>--- conflicted
+++ resolved
@@ -406,12 +406,7 @@
          f = interp1d(ks,Pzks[0],bounds_error=True)
     Cells = np.zeros(ells.shape)
     for i,ell in enumerate(ells):
-<<<<<<< HEAD
-        #kevals = ell/chis ## commented and replaced with below BB debug
-        kevals = (ell+0.5)/chis # BB debug
-=======
         kevals = (ell+0.5)/chis
->>>>>>> 0a65214c
         if zs.size>1:
             # hack suggested in https://stackoverflow.com/questions/47087109/evaluate-the-output-from-scipy-2d-interpolation-along-a-curve
             # to get around scipy.interpolate limitations
