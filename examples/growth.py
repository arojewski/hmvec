from hmvec import cosmology as hcosmo
from orphics import io,cosmology
import numpy as np


models = []
models.append(['EdS',hcosmo.get_eds_model()]) # CLASS can't do this without specifying YHe
models.append(['LCDM',{'H0':75.0,'mnu':0.}])
models.append(['wCDM Phantom',{'w0':-1.2,'mnu':0.}])
models.append(['nuCDM',{'mnu':0.5}])
models.append(['wCDM',{'w0':-0.8,'mnu':0.}])
models.append(['wwaCDM',{'w0':-1.2,'wa':0.5,'mnu':0.}])
models.append(['okCDM open',{'omk':0.1,'mnu':0.}])
# models.append(['okCDM closed',{'omk':-0.05,'mnu':0.}]) # CAMB can't do this

zs = np.geomspace(0.1,1000,100)
avals = 1./(1+zs)
Dmd = avals

pl = io.Plotter('rCL',xlabel='$z$',ylabel=r'$\Delta D(z) / D(z)$',xyscale='loglin')

for engine in ['camb','class']:

    for i,model in enumerate(models):
        params = model[1]
        h = hcosmo.Cosmology(params,accuracy='low',engine=engine)
        label = model[0]
        dapprox = h.D_growth(avals,exact=False)
        print(f'{label} \t\t {engine} \t {h.D_growth(1.0,exact=False):.2f}')
        dexact = h.D_growth(avals,exact=True)
        ddiff = (dapprox-dexact)/dexact
<<<<<<< HEAD
        pl.add(zs,ddiff,label=label if engine=='camb' else None,ls={'camb':'-','class':'--'}[engine],color=[f'C{x}' for x in range(len(models))][i])
        print(label)
pl.hline(y=0)
pl.legend('outside')
pl._ax.set_ylim(-0.25,0.6)
pl.done(f'growth.png')
=======
        pl.add(zs,ddiff,label=label)
    pl.hline(y=0)
    pl._ax.set_ylim(-0.2,0.2)
    pl.done(f'growth_{engine}.png')
>>>>>>> 1ba99609

              <|MERGE_RESOLUTION|>--- conflicted
+++ resolved
@@ -29,18 +29,9 @@
         print(f'{label} \t\t {engine} \t {h.D_growth(1.0,exact=False):.2f}')
         dexact = h.D_growth(avals,exact=True)
         ddiff = (dapprox-dexact)/dexact
-<<<<<<< HEAD
         pl.add(zs,ddiff,label=label if engine=='camb' else None,ls={'camb':'-','class':'--'}[engine],color=[f'C{x}' for x in range(len(models))][i])
         print(label)
 pl.hline(y=0)
 pl.legend('outside')
 pl._ax.set_ylim(-0.25,0.6)
-pl.done(f'growth.png')
-=======
-        pl.add(zs,ddiff,label=label)
-    pl.hline(y=0)
-    pl._ax.set_ylim(-0.2,0.2)
-    pl.done(f'growth_{engine}.png')
->>>>>>> 1ba99609
-
-              +pl.done(f'growth.png')